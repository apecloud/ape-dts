use std::{
    cmp,
    collections::hash_map::DefaultHasher,
    hash::{Hash, Hasher},
};

<<<<<<< HEAD
use anyhow::bail;
use mongodb::bson::Document;
=======
use mongodb::bson::{Bson, Document};
>>>>>>> b142d218
use serde::{Deserialize, Serialize, Serializer};

use crate::utils::sql_util::SqlUtil;

// #[derive(Debug, Clone, PartialEq, Serialize, Deserialize)]
// #[serde(tag = "type", content = "value")]
#[derive(Debug, Clone, PartialEq, Deserialize)]
#[allow(dead_code)]
pub enum ColValue {
    None,
    Bool(bool),
    Tiny(i8),
    UnsignedTiny(u8),
    Short(i16),
    UnsignedShort(u16),
    Long(i32),
    UnsignedLong(u32),
    LongLong(i64),
    UnsignedLongLong(u64),
    Float(f32),
    Double(f64),
    Decimal(String),
    Time(String),
    Date(String),
    DateTime(String),
    Timestamp(String),
    Year(u16),
    String(String),
    RawString(Vec<u8>),
    Blob(Vec<u8>),
    Bit(u64),
    Set(u64),
    Enum(u32),
    Set2(String),
    Enum2(String),
    Json(Vec<u8>),
    Json2(String),
    Json3(serde_json::Value),
    MongoDoc(Document),
}

impl std::fmt::Display for ColValue {
    fn fmt(&self, f: &mut std::fmt::Formatter<'_>) -> std::fmt::Result {
        write!(
            f,
            "{}",
            self.to_option_string().unwrap_or("NULL".to_string())
        )
    }
}

impl ColValue {
    pub fn is_integer(&self) -> bool {
        matches!(
            self,
            Self::Tiny { .. }
                | Self::UnsignedTiny { .. }
                | Self::Short { .. }
                | Self::UnsignedShort { .. }
                | Self::Long { .. }
                | Self::UnsignedLong { .. }
                | Self::LongLong { .. }
                | Self::UnsignedLongLong { .. }
        )
    }

    pub fn is_float(&self) -> bool {
        matches!(self, Self::Float { .. } | Self::Double { .. })
    }

    pub fn is_decimal(&self) -> bool {
        matches!(self, Self::Decimal { .. })
    }

    pub fn is_string(&self) -> bool {
        matches!(self, Self::String { .. })
    }

    pub fn convert_into_integer_128(&self) -> anyhow::Result<i128> {
        match self {
            Self::Tiny(v) => Ok(*v as i128),
            Self::UnsignedTiny(v) => Ok(*v as i128),
            Self::Short(v) => Ok(*v as i128),
            Self::UnsignedShort(v) => Ok(*v as i128),
            Self::Long(v) => Ok(*v as i128),
            Self::UnsignedLong(v) => Ok(*v as i128),
            Self::LongLong(v) => Ok(*v as i128),
            Self::UnsignedLongLong(v) => Ok(*v as i128),
            _ => bail!("can not convert {:?} into 128-bit integer", self),
        }
    }

    pub fn add_integer_128(&self, t: i128) -> anyhow::Result<Self> {
        match self {
            Self::Tiny(v) => Ok(Self::Tiny(cmp::min(*v as i128 + t, i8::MAX as i128) as i8)),
            Self::UnsignedTiny(v) => Ok(Self::UnsignedTiny(
                cmp::min(*v as i128 + t, i8::MAX as i128) as u8,
            )),
            Self::Short(v) => Ok(Self::Short(
                cmp::min(*v as i128 + t, i16::MAX as i128) as i16
            )),
            Self::UnsignedShort(v) => Ok(Self::UnsignedShort(cmp::min(
                *v as i128 + t,
                i16::MAX as i128,
            ) as u16)),
            Self::Long(v) => Ok(Self::Long(cmp::min(*v as i128 + t, i32::MAX as i128) as i32)),
            Self::UnsignedLong(v) => Ok(Self::UnsignedLong(cmp::min(
                *v as i128 + t,
                i32::MAX as i128,
            ) as u32)),
            Self::LongLong(v) => Ok(Self::LongLong(
                cmp::min(*v as i128 + t, i64::MAX as i128) as i64
            )),
            Self::UnsignedLongLong(v) => Ok(Self::UnsignedLongLong(cmp::min(
                *v as i128 + t,
                i64::MAX as i128,
            ) as u64)),
            _ => bail!("{} can not add 128-bit integer", self),
        }
    }

    pub fn convert_into_float_64(&self) -> anyhow::Result<f64> {
        match self {
            Self::Float(v) => Ok(*v as f64),
            Self::Double(v) => Ok(*v),
            _ => bail!("can not convert {:?} into double", self),
        }
    }

    pub fn is_same_value(&self, other: &ColValue) -> bool {
        match (self, other) {
            (ColValue::Float(v1), ColValue::Float(v2)) => {
                if v1.is_nan() && v2.is_nan() {
                    true
                } else {
                    v1 == v2
                }
            }
            (ColValue::Double(v1), ColValue::Double(v2)) => {
                if v1.is_nan() && v2.is_nan() {
                    true
                } else {
                    v1 == v2
                }
            }
            _ => self == other,
        }
    }

    pub fn hash_code(&self) -> u64 {
        match self {
            ColValue::None => 0,
            _ => {
                let mut hasher = DefaultHasher::new();
                self.to_option_string().hash(&mut hasher);
                hasher.finish()
            }
        }
    }

    pub fn to_option_string(&self) -> Option<String> {
        match self {
            ColValue::Tiny(v) => Some(v.to_string()),
            ColValue::UnsignedTiny(v) => Some(v.to_string()),
            ColValue::Short(v) => Some(v.to_string()),
            ColValue::UnsignedShort(v) => Some(v.to_string()),
            ColValue::Long(v) => Some(v.to_string()),
            ColValue::UnsignedLong(v) => Some(v.to_string()),
            ColValue::LongLong(v) => Some(v.to_string()),
            ColValue::UnsignedLongLong(v) => Some(v.to_string()),
            ColValue::Float(v) => Some(v.to_string()),
            ColValue::Double(v) => Some(v.to_string()),
            ColValue::Decimal(v) => Some(v.to_string()),
            ColValue::Time(v) => Some(v.to_string()),
            ColValue::Date(v) => Some(v.to_string()),
            ColValue::DateTime(v) => Some(v.to_string()),
            ColValue::Timestamp(v) => Some(v.to_string()),
            ColValue::Year(v) => Some(v.to_string()),
            ColValue::String(v) => Some(v.to_string()),
            ColValue::RawString(v) => Some(SqlUtil::binary_to_str(v).0),
            ColValue::Bit(v) => Some(v.to_string()),
            ColValue::Set(v) => Some(v.to_string()),
            ColValue::Set2(v) => Some(v.to_string()),
            ColValue::Enum(v) => Some(v.to_string()),
            ColValue::Enum2(v) => Some(v.to_string()),
            ColValue::Json(v) => Some(format!("{:?}", v)),
            ColValue::Json2(v) => Some(v.to_string()),
            ColValue::Json3(v) => Some(v.to_string()),
            ColValue::Blob(v) => Some(SqlUtil::binary_to_str(v).0),
            ColValue::MongoDoc(v) => Some(Self::mongo_doc_to_string(v)),
            ColValue::Bool(v) => Some(v.to_string()),
            ColValue::None => Option::None,
        }
    }

    pub fn is_nan(&self) -> bool {
        match &self {
            ColValue::Float(v) => v.is_nan(),
            ColValue::Double(v) => v.is_nan(),
            _ => false,
        }
    }

    pub fn get_malloc_size(&self) -> usize {
        match self {
            ColValue::Tiny(_) | ColValue::UnsignedTiny(_) | ColValue::Bool(_) => 1,
            ColValue::Short(_) | ColValue::UnsignedShort(_) | ColValue::Year(_) => 2,
            ColValue::Long(_)
            | ColValue::UnsignedLong(_)
            | ColValue::Float(_)
            | ColValue::Enum(_) => 4,
            ColValue::LongLong(_)
            | ColValue::UnsignedLongLong(_)
            | ColValue::Double(_)
            | ColValue::Bit(_)
            | ColValue::Set(_) => 8,
            ColValue::Decimal(v)
            | ColValue::Time(v)
            | ColValue::Date(v)
            | ColValue::DateTime(v)
            | ColValue::Timestamp(v)
            | ColValue::String(v)
            | ColValue::Set2(v)
            | ColValue::Enum2(v)
            | ColValue::Json2(v) => v.len(),
            ColValue::Json(v) | ColValue::Blob(v) | ColValue::RawString(v) => v.len(),
            ColValue::Json3(v) => v.to_string().len(),
            ColValue::MongoDoc(v) => Self::get_bson_size_doc(v),
            ColValue::None => 0,
        }
    }

    fn get_bson_size_doc(doc: &Document) -> usize {
        std::mem::size_of::<Document>()
            + doc
                .iter()
                .map(|(k, v)| k.len() + Self::get_bson_size(v))
                .sum::<usize>()
    }

    fn get_bson_size(bson: &Bson) -> usize {
        match bson {
            Bson::String(v) | Bson::Symbol(v) | Bson::JavaScriptCode(v) => v.len(),
            Bson::Array(arr) => arr.iter().map(Self::get_bson_size).sum(),
            Bson::Document(doc) => Self::get_bson_size_doc(doc),
            Bson::Binary(v) => v.bytes.len(),
            Bson::RegularExpression(regex) => regex.pattern.len() + regex.options.len(),
            Bson::JavaScriptCodeWithScope(code_w_scope) => {
                code_w_scope.code.len() + Self::get_bson_size_doc(&code_w_scope.scope)
            }
            Bson::DbPointer(_) => std::mem::size_of::<Bson>(),
            _ => std::mem::size_of_val(bson),
        }
    }

    fn mongo_doc_to_string(doc: &Document) -> String {
        // Use Relaxed Extended JSON to make it more human-readable while preserving necessary types.
        // https://www.mongodb.com/docs/manual/reference/mongodb-extended-json/
        let bson = Bson::Document(doc.clone());
        match bson.into_relaxed_extjson() {
            serde_json::Value::Object(map) => serde_json::Value::Object(map).to_string(),
            _ => doc.to_string(),
        }
    }
}

impl Serialize for ColValue {
    fn serialize<S>(&self, serializer: S) -> Result<S::Ok, S::Error>
    where
        S: Serializer,
    {
        // serde json serializer
        // case 1: #[derive(Serialize)]
        //   output: {"title":{"String":"C++ primer"},"author":{"String":"avc"}}
        // case 2: #[derive(Serialize)]
        //         #[serde(tag = "type", content = "value")]
        //   output: {"title":{"type":"String","value":"C++ primer"},"author":{"type":"String","value":"avc"}}
        // case 3: this impl
        //   output: {"title":"C++ primer","author":"avc"}
        match self {
            ColValue::Bool(v) => serializer.serialize_bool(*v),
            ColValue::Tiny(v) => serializer.serialize_i8(*v),
            ColValue::UnsignedTiny(v) => serializer.serialize_u8(*v),
            ColValue::Short(v) => serializer.serialize_i16(*v),
            ColValue::UnsignedShort(v) => serializer.serialize_u16(*v),
            ColValue::Long(v) => serializer.serialize_i32(*v),
            ColValue::UnsignedLong(v) => serializer.serialize_u32(*v),
            ColValue::LongLong(v) => serializer.serialize_i64(*v),
            ColValue::UnsignedLongLong(v) => serializer.serialize_u64(*v),
            ColValue::Float(v) => serializer.serialize_f32(*v),
            ColValue::Double(v) => serializer.serialize_f64(*v),
            ColValue::Decimal(v) => serializer.serialize_str(v),
            ColValue::Time(v) => serializer.serialize_str(v),
            ColValue::Date(v) => serializer.serialize_str(v),
            ColValue::DateTime(v) => serializer.serialize_str(v),
            ColValue::Timestamp(v) => serializer.serialize_str(v),
            ColValue::Year(v) => serializer.serialize_u16(*v),
            ColValue::String(v) => serializer.serialize_str(v),
            ColValue::RawString(v) => serializer.serialize_bytes(v),
            ColValue::Blob(v) => serializer.serialize_bytes(v),
            ColValue::Bit(v) => serializer.serialize_u64(*v),
            ColValue::Set(v) => serializer.serialize_u64(*v),
            ColValue::Set2(v) => serializer.serialize_str(v),
            ColValue::Enum(v) => serializer.serialize_u32(*v),
            ColValue::Enum2(v) => serializer.serialize_str(v),
            ColValue::Json(v) => serializer.serialize_bytes(v),
            ColValue::Json2(v) => serializer.serialize_str(v),
            ColValue::Json3(v) => v.serialize(serializer),
            ColValue::MongoDoc(v) => Bson::Document(v.clone())
                .into_relaxed_extjson()
                .serialize(serializer),
            ColValue::None => serializer.serialize_none(),
        }
    }
}

<<<<<<< HEAD
#[cfg(test)]
mod tests {
    use super::*;

    #[test]
    fn test_is_same_value() {
        let v1 = ColValue::Float(f32::NAN);
        let v2 = ColValue::Double(f64::NAN);
        let v3 = ColValue::None;
        let v4 = ColValue::Long(7);

        assert!(v1.is_same_value(&ColValue::Float(f32::NAN)));
        assert!(v2.is_same_value(&ColValue::Double(f64::NAN)));
        assert!(v3.is_same_value(&ColValue::None));
        assert!(v4.is_same_value(&ColValue::Long(7)));
    }

    #[test]
    fn test_add_integer_128() {
        let cases = vec![
            (ColValue::Tiny(10), 20, Some(ColValue::Tiny(30))),
            (ColValue::Short(1000), 2000, Some(ColValue::Short(3000))),
            (ColValue::Long(50), -20, Some(ColValue::Long(30))),
            (ColValue::Tiny(100), 50, Some(ColValue::Tiny(127))),
            // i64::MAX boundary check
            (
                ColValue::LongLong(i64::MAX - 5),
                10,
                Some(ColValue::LongLong(i64::MAX)),
            ),
            (
                ColValue::UnsignedTiny(100),
                50,
                Some(ColValue::UnsignedTiny(127)),
            ),
            // --- Error Case ---
            (ColValue::String("test".into()), 1, None),
        ];

        for (index, (input, delta, expected)) in cases.into_iter().enumerate() {
            let result = input.add_integer_128(delta);

            match expected {
                Some(exp_val) => {
                    assert_eq!(result.unwrap(), exp_val, "Failed at case #{}", index);
                }
                None => {
                    assert!(result.is_err(), "Case #{} should fail", index);
                }
            }
=======
impl From<Bson> for ColValue {
    fn from(bson: Bson) -> Self {
        match bson {
            Bson::Double(v) => ColValue::Double(v),
            Bson::String(v) => ColValue::String(v),
            Bson::Array(v) => ColValue::Json2(Bson::Array(v).to_string()),
            Bson::Document(v) => ColValue::MongoDoc(v),
            Bson::Boolean(v) => ColValue::Bool(v),
            Bson::Null => ColValue::None,
            Bson::Int32(v) => ColValue::Long(v),
            Bson::Int64(v) => ColValue::LongLong(v),
            Bson::Timestamp(v) => ColValue::Timestamp(format!("{}:{}", v.time, v.increment)),
            Bson::Binary(v) => ColValue::Blob(v.bytes),
            Bson::DateTime(v) => ColValue::DateTime(v.to_string()),
            Bson::Decimal128(v) => ColValue::Decimal(v.to_string()),
            // others types
            Bson::ObjectId(v) => ColValue::String(v.to_hex()),
            Bson::RegularExpression(v) => ColValue::String(v.pattern),
            Bson::JavaScriptCode(v) => ColValue::String(v),
            Bson::JavaScriptCodeWithScope(v) => ColValue::String(v.code),
            Bson::Symbol(v) => ColValue::String(v),
            Bson::Undefined => ColValue::String("Undefined".into()),
            Bson::MaxKey => ColValue::String("MaxKey".into()),
            Bson::MinKey => ColValue::String("MinKey".into()),
            Bson::DbPointer(v) => ColValue::String(format!("{:?}", v)),
>>>>>>> b142d218
        }
    }
}<|MERGE_RESOLUTION|>--- conflicted
+++ resolved
@@ -4,12 +4,8 @@
     hash::{Hash, Hasher},
 };
 
-<<<<<<< HEAD
 use anyhow::bail;
-use mongodb::bson::Document;
-=======
 use mongodb::bson::{Bson, Document};
->>>>>>> b142d218
 use serde::{Deserialize, Serialize, Serializer};
 
 use crate::utils::sql_util::SqlUtil;
@@ -326,58 +322,6 @@
     }
 }
 
-<<<<<<< HEAD
-#[cfg(test)]
-mod tests {
-    use super::*;
-
-    #[test]
-    fn test_is_same_value() {
-        let v1 = ColValue::Float(f32::NAN);
-        let v2 = ColValue::Double(f64::NAN);
-        let v3 = ColValue::None;
-        let v4 = ColValue::Long(7);
-
-        assert!(v1.is_same_value(&ColValue::Float(f32::NAN)));
-        assert!(v2.is_same_value(&ColValue::Double(f64::NAN)));
-        assert!(v3.is_same_value(&ColValue::None));
-        assert!(v4.is_same_value(&ColValue::Long(7)));
-    }
-
-    #[test]
-    fn test_add_integer_128() {
-        let cases = vec![
-            (ColValue::Tiny(10), 20, Some(ColValue::Tiny(30))),
-            (ColValue::Short(1000), 2000, Some(ColValue::Short(3000))),
-            (ColValue::Long(50), -20, Some(ColValue::Long(30))),
-            (ColValue::Tiny(100), 50, Some(ColValue::Tiny(127))),
-            // i64::MAX boundary check
-            (
-                ColValue::LongLong(i64::MAX - 5),
-                10,
-                Some(ColValue::LongLong(i64::MAX)),
-            ),
-            (
-                ColValue::UnsignedTiny(100),
-                50,
-                Some(ColValue::UnsignedTiny(127)),
-            ),
-            // --- Error Case ---
-            (ColValue::String("test".into()), 1, None),
-        ];
-
-        for (index, (input, delta, expected)) in cases.into_iter().enumerate() {
-            let result = input.add_integer_128(delta);
-
-            match expected {
-                Some(exp_val) => {
-                    assert_eq!(result.unwrap(), exp_val, "Failed at case #{}", index);
-                }
-                None => {
-                    assert!(result.is_err(), "Case #{} should fail", index);
-                }
-            }
-=======
 impl From<Bson> for ColValue {
     fn from(bson: Bson) -> Self {
         match bson {
@@ -403,7 +347,60 @@
             Bson::MaxKey => ColValue::String("MaxKey".into()),
             Bson::MinKey => ColValue::String("MinKey".into()),
             Bson::DbPointer(v) => ColValue::String(format!("{:?}", v)),
->>>>>>> b142d218
+        }
+    }
+}
+
+#[cfg(test)]
+mod tests {
+    use super::*;
+
+    #[test]
+    fn test_is_same_value() {
+        let v1 = ColValue::Float(f32::NAN);
+        let v2 = ColValue::Double(f64::NAN);
+        let v3 = ColValue::None;
+        let v4 = ColValue::Long(7);
+
+        assert!(v1.is_same_value(&ColValue::Float(f32::NAN)));
+        assert!(v2.is_same_value(&ColValue::Double(f64::NAN)));
+        assert!(v3.is_same_value(&ColValue::None));
+        assert!(v4.is_same_value(&ColValue::Long(7)));
+    }
+
+    #[test]
+    fn test_add_integer_128() {
+        let cases = vec![
+            (ColValue::Tiny(10), 20, Some(ColValue::Tiny(30))),
+            (ColValue::Short(1000), 2000, Some(ColValue::Short(3000))),
+            (ColValue::Long(50), -20, Some(ColValue::Long(30))),
+            (ColValue::Tiny(100), 50, Some(ColValue::Tiny(127))),
+            // i64::MAX boundary check
+            (
+                ColValue::LongLong(i64::MAX - 5),
+                10,
+                Some(ColValue::LongLong(i64::MAX)),
+            ),
+            (
+                ColValue::UnsignedTiny(100),
+                50,
+                Some(ColValue::UnsignedTiny(127)),
+            ),
+            // --- Error Case ---
+            (ColValue::String("test".into()), 1, None),
+        ];
+
+        for (index, (input, delta, expected)) in cases.into_iter().enumerate() {
+            let result = input.add_integer_128(delta);
+
+            match expected {
+                Some(exp_val) => {
+                    assert_eq!(result.unwrap(), exp_val, "Failed at case #{}", index);
+                }
+                None => {
+                    assert!(result.is_err(), "Case #{} should fail", index);
+                }
+            }
         }
     }
 }