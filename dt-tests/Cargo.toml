--- conflicted
+++ resolved
@@ -7,57 +7,29 @@
 workspace = true
 
 [dependencies]
-dt-common = {path = "../dt-common", version = "0.1.0"}
-dt-connector = {path = "../dt-connector", version = "0.1.0"}
-dt-precheck = {path = "../dt-precheck", version = "0.1.0"}
-dt-task = {path = "../dt-task", version = "0.1.0"}
+dt-common = { path = "../dt-common", version = "0.1.0" }
+dt-connector = { path = "../dt-connector", version = "0.1.0" }
+dt-precheck = { path = "../dt-precheck", version = "0.1.0" }
+dt-task = { path = "../dt-task", version = "0.1.0" }
 
-<<<<<<< HEAD
-sqlx = { workspace = true }
-mongodb = { workspace = true }
-tokio = { workspace = true }
+anyhow = { workspace = true }
+chrono = { workspace = true }
+clickhouse = { workspace = true, features = ["time"] }
+concurrent-queue = { workspace = true }
+configparser = { workspace = true }
+dotenv = { workspace = true }
 futures = { workspace = true }
+hex = { workspace = true }
 log = { workspace = true }
 log4rs = { workspace = true }
-dotenv =  { workspace = true }
+mongodb = { workspace = true }
+project-root = { workspace = true }
+rdkafka = { workspace = true }
+redis = { workspace = true }
+regex = { workspace = true }
+serde = { workspace = true }
+serde_json = { workspace = true }
 serial_test = { workspace = true }
-configparser = { workspace = true }
-project-root = { workspace = true }
-regex = { workspace = true }
-serde ={ workspace = true }
-serde_json = { workspace = true }
-concurrent-queue = { workspace = true }
-redis = { workspace = true }
-rdkafka = { workspace = true }
-url = { workspace = true }
-chrono =  { workspace = true }
-anyhow = { workspace = true }
-hex = { workspace = true }
-clickhouse = { workspace = true, features = ["time"] }
-=======
-anyhow = {workspace = true}
-chrono = {workspace = true}
-clickhouse = {workspace = true, features = ["time"]}
-concurrent-queue = {workspace = true}
-configparser = {workspace = true}
-dotenv = {workspace = true}
-futures = {workspace = true}
-hex = {workspace = true}
-log = {workspace = true}
-log4rs = {workspace = true}
-mongodb = {workspace = true}
-project-root = {workspace = true}
-rdkafka = {workspace = true}
-redis = {workspace = true}
-regex = {workspace = true}
-rusoto_core = {workspace = true}
-rusoto_credential = {workspace = true}
-rusoto_s3 = {workspace = true}
-rusoto_sqs = {workspace = true}
-serde = {workspace = true}
-serde_json = {workspace = true}
-serial_test = {workspace = true}
-sqlx = {workspace = true}
-tokio = {workspace = true}
-url = {workspace = true}
->>>>>>> 5bf5925f
+sqlx = { workspace = true }
+tokio = { workspace = true }
+url = { workspace = true }