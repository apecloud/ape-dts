use std::collections::HashMap;

use dt_common::{
    config::{
        extractor_config::ExtractorConfig, sinker_config::SinkerConfig, task_config::TaskConfig,
    },
    error::Error,
    utils::time_util::TimeUtil,
};
use dt_meta::mongo::{mongo_constant::MongoConstants, mongo_key::MongoKey};
use dt_task::task_util::TaskUtil;
use mongodb::{
    bson::{doc, Document},
    options::FindOptions,
    Client,
};
use regex::Regex;
use sqlx::types::chrono::Utc;

use crate::test_config_util::TestConfigUtil;

use super::base_test_runner::BaseTestRunner;

pub struct MongoTestRunner {
    pub base: BaseTestRunner,
    src_mongo_client: Option<Client>,
    dst_mongo_client: Option<Client>,
}

pub const SRC: &str = "src";
pub const DST: &str = "dst";

#[allow(dead_code)]
impl MongoTestRunner {
    pub async fn new(relative_test_dir: &str) -> Result<Self, Error> {
        let base = BaseTestRunner::new(relative_test_dir).await.unwrap();

        let mut src_mongo_client = None;
        let mut dst_mongo_client = None;

        let config = TaskConfig::new(&base.task_config_file);
        match config.extractor {
            ExtractorConfig::MongoSnapshot { url, .. } | ExtractorConfig::MongoCdc { url, .. } => {
                src_mongo_client = Some(TaskUtil::create_mongo_client(&url).await.unwrap());
            }
            _ => {}
        }

        match config.sinker {
            SinkerConfig::Mongo { url, .. } => {
                dst_mongo_client = Some(TaskUtil::create_mongo_client(&url).await.unwrap());
            }
            _ => {}
        }

        Ok(Self {
            base,
            src_mongo_client,
            dst_mongo_client,
        })
    }

    pub async fn run_cdc_resume_test(
        &self,
        start_millis: u64,
        parse_millis: u64,
    ) -> Result<(), Error> {
        self.execute_test_prepare_sqls().await?;

        // update start_timestamp to make sure the subsequent cdc task can get old events
        let start_timestamp = Utc::now().timestamp().to_string();
        let config = vec![(
            "extractor".into(),
            "start_timestamp".into(),
            start_timestamp,
        )];
        TestConfigUtil::update_task_config(
            &self.base.task_config_file,
            &self.base.task_config_file,
            &config,
        );

        // execute sqls in src before cdc task starts
        let src_mongo_client = self.src_mongo_client.as_ref().unwrap();
        let src_sqls = Self::slice_sqls_by_db(&self.base.src_dml_sqls);
        for (db, sqls) in src_sqls.iter() {
            let (src_insert_sqls, src_update_sqls, src_delete_sqls) =
                Self::slice_sqls_by_type(sqls);
            // insert
            self.execute_dmls(src_mongo_client, db, &src_insert_sqls)
                .await
                .unwrap();
            // update
            self.execute_dmls(src_mongo_client, db, &src_update_sqls)
                .await
                .unwrap();
            // delete
            self.execute_dmls(src_mongo_client, db, &src_delete_sqls)
                .await
                .unwrap();
        }
        TimeUtil::sleep_millis(start_millis).await;

        let task = self.base.spawn_task().await?;
        TimeUtil::sleep_millis(start_millis).await;
        for (db, _) in src_sqls.iter() {
            self.compare_db_data(db).await;
        }

        for (db, sqls) in src_sqls.iter() {
            let (_, _, src_delete_sqls) = Self::slice_sqls_by_type(sqls);
            // delete
            self.execute_dmls(src_mongo_client, db, &src_delete_sqls)
                .await
                .unwrap();
        }
        TimeUtil::sleep_millis(parse_millis).await;
        for (db, _) in src_sqls.iter() {
            self.compare_db_data(db).await;
        }

        self.base.wait_task_finish(&task).await
    }

    pub async fn run_cdc_test(&self, start_millis: u64, parse_millis: u64) -> Result<(), Error> {
        self.execute_test_prepare_sqls().await?;

        let task = self.base.spawn_task().await?;
        TimeUtil::sleep_millis(start_millis).await;

        let src_mongo_client = self.src_mongo_client.as_ref().unwrap();

<<<<<<< HEAD
        BaseTestRunner::wait_task_finish(&task).await
=======
        let src_sqls = Self::slice_sqls_by_db(&self.base.src_dml_sqls);
        for (db, sqls) in src_sqls.iter() {
            let (src_insert_sqls, src_update_sqls, src_delete_sqls) =
                Self::slice_sqls_by_type(sqls);
            // insert
            self.execute_dmls(src_mongo_client, db, &src_insert_sqls)
                .await
                .unwrap();
            TimeUtil::sleep_millis(parse_millis).await;
            self.compare_db_data(db).await;

            // update
            self.execute_dmls(src_mongo_client, db, &src_update_sqls)
                .await
                .unwrap();
            TimeUtil::sleep_millis(parse_millis).await;
            self.compare_db_data(db).await;

            // delete
            self.execute_dmls(src_mongo_client, db, &src_delete_sqls)
                .await
                .unwrap();
            TimeUtil::sleep_millis(parse_millis).await;
            self.compare_db_data(db).await;
        }
        self.base.wait_task_finish(&task).await
>>>>>>> abc133b9
    }

    pub async fn run_snapshot_test(&self, compare_data: bool) -> Result<(), Error> {
        self.execute_test_prepare_sqls().await?;

        let src_mongo_client = self.src_mongo_client.as_ref().unwrap();

        let src_sqls = Self::slice_sqls_by_db(&self.base.src_dml_sqls);
        for (db, sqls) in src_sqls.iter() {
            self.execute_dmls(src_mongo_client, db, sqls).await?;
        }

        self.base.start_task().await?;

        if compare_data {
            for (db, _) in src_sqls.iter() {
                self.compare_db_data(db).await;
            }
        }
        Ok(())
    }

    pub async fn execute_test_prepare_sqls(&self) -> Result<(), Error> {
        let src_mongo_client = self.src_mongo_client.as_ref().unwrap();
        let dst_mongo_client = self.dst_mongo_client.as_ref().unwrap();

        let src_sqls = Self::slice_sqls_by_db(&self.base.src_ddl_sqls);
        let dst_sqls = Self::slice_sqls_by_db(&self.base.dst_ddl_sqls);

        for (db, sqls) in src_sqls.iter() {
            self.execute_ddls(src_mongo_client, db, sqls).await?;
            self.execute_dmls(src_mongo_client, db, sqls).await?;
        }
        for (db, sqls) in dst_sqls.iter() {
            self.execute_ddls(dst_mongo_client, db, sqls).await?;
            self.execute_dmls(dst_mongo_client, db, sqls).await?;
        }
        Ok(())
    }

    async fn execute_ddls(
        &self,
        client: &Client,
        db: &str,
        sqls: &Vec<String>,
    ) -> Result<(), Error> {
        for sql in sqls.iter() {
            if sql.contains("drop") {
                self.execute_drop(client, &db, sql).await.unwrap();
            }
            if sql.contains("createCollection") {
                self.execute_create(client, &db, sql).await.unwrap();
            }
        }
        Ok(())
    }

    async fn execute_dmls(
        &self,
        client: &Client,
        db: &str,
        sqls: &Vec<String>,
    ) -> Result<(), Error> {
        for sql in sqls.iter() {
            if sql.contains("insert") {
                self.execute_insert(client, &db, sql).await?;
            }
            if sql.contains("update") {
                self.execute_update(client, &db, sql).await?;
            }
            if sql.contains("delete") {
                self.execute_delete(client, &db, sql).await?;
            }
        }
        Ok(())
    }

    fn get_db(sql: &str) -> String {
        let re = Regex::new(r"use[ ]+(\w+)").unwrap();
        let cap = re.captures(sql).unwrap();
        cap.get(1).unwrap().as_str().to_string()
    }

    async fn execute_drop(&self, client: &Client, db: &str, sql: &str) -> Result<(), Error> {
        let re = Regex::new(r"db.(\w+).drop()").unwrap();
        let cap = re.captures(sql).unwrap();
        let tb = cap.get(1).unwrap().as_str();

        client
            .database(db)
            .collection::<Document>(tb)
            .drop(None)
            .await
            .unwrap();
        Ok(())
    }

    async fn execute_create(&self, client: &Client, db: &str, sql: &str) -> Result<(), Error> {
        let re = Regex::new(r#"db.createCollection\("(\w+)"\)"#).unwrap();
        let cap = re.captures(sql).unwrap();
        let tb = cap.get(1).unwrap().as_str();

        client
            .database(db)
            .create_collection(tb, None)
            .await
            .unwrap();
        Ok(())
    }

    async fn execute_insert(&self, client: &Client, db: &str, sql: &str) -> Result<(), Error> {
        // example: db.tb_2.insertOne({ "name": "a", "age": "1" })
        let re = Regex::new(r"db.(\w+).insert(One|Many)\(([\w\W]+)\)").unwrap();
        let cap = re.captures(sql).unwrap();
        let tb = cap.get(1).unwrap().as_str();
        let doc_content = cap.get(3).unwrap().as_str();

        let coll = client.database(db).collection::<Document>(tb);
        if sql.contains("insertOne") {
            let doc: Document = serde_json::from_str(doc_content).unwrap();
            coll.insert_one(doc, None).await.unwrap();
        } else {
            let docs: Vec<Document> = serde_json::from_str(doc_content).unwrap();
            coll.insert_many(docs, None).await.unwrap();
        }
        Ok(())
    }

    async fn execute_delete(&self, client: &Client, db: &str, sql: &str) -> Result<(), Error> {
        let re = Regex::new(r"db.(\w+).delete(One|Many)\(([\w\W]+)\)").unwrap();
        let cap = re.captures(sql).unwrap();
        let tb = cap.get(1).unwrap().as_str();
        let doc = cap.get(3).unwrap().as_str();

        let doc: Document = serde_json::from_str(doc).unwrap();
        let coll = client.database(db).collection::<Document>(tb);
        if sql.contains("deleteOne") {
            coll.delete_one(doc, None).await.unwrap();
        } else {
            coll.delete_many(doc, None).await.unwrap();
        }
        Ok(())
    }

    async fn execute_update(&self, client: &Client, db: &str, sql: &str) -> Result<(), Error> {
        let re = Regex::new(r"db.(\w+).update(One|Many)\(([\w\W]+),([\w\W]+)\)").unwrap();
        let cap = re.captures(sql).unwrap();
        let tb = cap.get(1).unwrap().as_str();
        let query_doc = cap.get(3).unwrap().as_str();
        let update_doc = cap.get(4).unwrap().as_str();

        let query_doc: Document = serde_json::from_str(query_doc).unwrap();
        let update_doc: Document = serde_json::from_str(update_doc).unwrap();
        let coll = client.database(db).collection::<Document>(tb);
        if sql.contains("updateOne") {
            coll.update_one(query_doc, update_doc, None).await.unwrap();
        } else {
            coll.update_many(query_doc, update_doc, None).await.unwrap();
        }
        Ok(())
    }

    async fn compare_db_data(&self, db: &str) {
        let tbs = self.list_tb(&db, SRC).await;
        for tb in tbs.iter() {
            self.compare_tb_data(&db, tb).await;
        }
    }

    async fn compare_tb_data(&self, db: &str, tb: &str) {
        let src_data = self.fetch_data(db, tb, SRC).await;
        let dst_data = self.fetch_data(db, tb, DST).await;

        assert_eq!(src_data.len(), dst_data.len());
        for id in src_data.keys() {
            let src_value = src_data.get(id);
            let dst_value = dst_data.get(id);
            println!(
                "compare tb data, db: {}, tb: {}, src_value: {:?}, dst_value: {:?}",
                db, tb, src_value, dst_value
            );
            assert_eq!(src_value, dst_value);
        }
    }

    pub async fn list_tb(&self, db: &str, from: &str) -> Vec<String> {
        let client = if from == SRC {
            self.src_mongo_client.as_ref().unwrap()
        } else {
            self.dst_mongo_client.as_ref().unwrap()
        };
        let tbs = client
            .database(db)
            .list_collection_names(None)
            .await
            .unwrap();
        tbs
    }

    pub async fn fetch_data(&self, db: &str, tb: &str, from: &str) -> HashMap<MongoKey, Document> {
        let client = if from == SRC {
            self.src_mongo_client.as_ref().unwrap()
        } else {
            self.dst_mongo_client.as_ref().unwrap()
        };

        let collection = client.database(db).collection::<Document>(tb);
        let find_options = FindOptions::builder()
            .sort(doc! {MongoConstants::ID: 1})
            .build();
        let mut cursor = collection.find(None, find_options).await.unwrap();

        let mut results = HashMap::new();
        while cursor.advance().await.unwrap() {
            let doc = cursor.deserialize_current().unwrap();
            let id = MongoKey::from_doc(&doc).unwrap();
            results.insert(id, doc);
        }
        results
    }

    fn slice_sqls_by_db(sqls: &Vec<String>) -> HashMap<String, Vec<String>> {
        let mut db = String::new();
        let mut sliced_sqls: HashMap<String, Vec<String>> = HashMap::new();
        for sql in sqls.iter() {
            if sql.starts_with("use") {
                db = Self::get_db(sql);
                continue;
            }

            if let Some(sqls) = sliced_sqls.get_mut(&db) {
                sqls.push(sql.into());
            } else {
                sliced_sqls.insert(db.clone(), vec![sql.into()]);
            }
        }
        sliced_sqls
    }

    fn slice_sqls_by_type(sqls: &Vec<String>) -> (Vec<String>, Vec<String>, Vec<String>) {
        let mut insert_sqls = Vec::new();
        let mut update_sqls = Vec::new();
        let mut delete_sqls = Vec::new();
        for sql in sqls.iter() {
            if sql.contains("insert") {
                insert_sqls.push(sql.clone());
            }
            if sql.contains("update") {
                update_sqls.push(sql.clone());
            }
            if sql.contains("delete") {
                delete_sqls.push(sql.clone());
            }
        }
        (insert_sqls, update_sqls, delete_sqls)
    }
}<|MERGE_RESOLUTION|>--- conflicted
+++ resolved
@@ -130,9 +130,6 @@
 
         let src_mongo_client = self.src_mongo_client.as_ref().unwrap();
 
-<<<<<<< HEAD
-        BaseTestRunner::wait_task_finish(&task).await
-=======
         let src_sqls = Self::slice_sqls_by_db(&self.base.src_dml_sqls);
         for (db, sqls) in src_sqls.iter() {
             let (src_insert_sqls, src_update_sqls, src_delete_sqls) =
@@ -159,7 +156,6 @@
             self.compare_db_data(db).await;
         }
         self.base.wait_task_finish(&task).await
->>>>>>> abc133b9
     }
 
     pub async fn run_snapshot_test(&self, compare_data: bool) -> Result<(), Error> {
